<!DOCTYPE html>
<html lang="en">
<head>
  <meta charset="UTF-8">
  <meta name="viewport" content="width=device-width,initial-scale=1">
  <title>Browser Metronome</title>
  <style>
    body {
      font-family: sans-serif;
      margin: 0; padding: 2rem;
      background: #f0f2f5; color: #333;
      display: flex; flex-direction: column; align-items: center;
    }
    h1 { margin-bottom: 1.5rem; }
    .controls {
      width: 100%; max-width: 700px;
      display: flex; flex-direction: column; gap: 1.5rem;
    }
    fieldset.section {
      background: #fff; border: none;
      border-radius: 8px;
      box-shadow: 0 2px 6px rgba(0,0,0,0.1);
      padding: 1rem;
    }
    legend { font-weight: bold; padding: 0 0.5rem; }
    .group {
      display: flex; flex-wrap: wrap; gap: 1rem;
      align-items: center; margin-top: 0.5rem;
    }
    .group label,
    .group button,
    .group select,
    .group input[type='number'],
    .group input[type='range'],
    .group input[type='checkbox'] {
      font-size: 1rem; padding: 0.5rem;
      border: 1px solid #ccc; border-radius: 4px;
      background: #fafafa;
    }
    .group input[type='checkbox'] { width: auto; }
    #start { background: #4CAF50; color:#fff; border:none; cursor:pointer; padding:0.5rem 1rem; }
    #start:hover { background:#45A049; }
    #addChange { background:#4CAF50; color:#fff; border:none; cursor:pointer; padding:0.5rem 1rem; }
    #addChange:hover { background:#45A049; }
    #notationCanvas { margin-top:2rem; border:1px solid #ccc; background:#fff; }
    table { width:100%; border-collapse:collapse; margin-top:0.5rem; }
    th,td { border:1px solid #ddd; padding:0.5rem; text-align:center; }
    th { background:#f7f7f7; }
    .remove-change { background:#e74c3c; color:#fff; border:none; padding:0.25rem 0.5rem; cursor:pointer; }
    .remove-change:hover { background:#c0392b; }
    #accentPattern label { display:inline-flex; align-items:center; margin-right:0.5rem; }
    #accentPattern select { margin-left:0.25rem; }
  </style>
</head>
<body>
  <h1>Browser Metronome</h1>
  <div class="controls">
    <fieldset class="section">
      <legend>Tempo</legend>
      <div class="group">
        <label for="bpm">BPM:</label>
        <input type="number" id="bpm" value="100" min="30" max="300">
        <button id="tap">Tap Tempo</button>
        <button id="start">Start</button>
        <button id="stop" disabled>Stop</button>
      </div>
    </fieldset>

    <fieldset class="section">
      <legend>Meter &amp; Subdivision</legend>
      <div class="group">
        <label for="timeSignature">Time Signature:</label>
        <select id="timeSignature">
          <option>2/4</option><option>3/4</option><option selected>4/4</option>
          <option>5/4</option><option>8/4</option><option>6/8</option><option>7/8</option>
          <option>9/8</option><option>11/8</option><option>12/8</option><option>13/8</option>
          <option>16/16</option>
        </select>
        <label for="subdivision">Subdivision:</label>
        <select id="subdivision">
          <option value="1">None</option>
          <option value="2">8th</option>
          <option value="3">Triplet</option>
          <option value="4">16th</option>
          <option value="5">Quintuplet</option>
        </select>
      </div>
    </fieldset>

    <fieldset class="section">
      <legend>Accent Grouping</legend>
      <div class="group">
        <label>Grouping Pattern:</label>
        <select id="grouping"><option value="">—Manual—</option></select>
        <div id="accentPattern"></div>
      </div>
      <div class="group">
        <label>Default Accent Tone:</label>
        <select id="accentTone">
          <option value="click">Click</option>
          <option value="tick">Tick</option>
          <option value="bell">Bell</option>
          <option value="wood">Woodblock</option>
          <option value="kick">Kick</option>
          <option value="snare">Snare</option>
          <option value="hihat">Hihat</option>
        </select>
      </div>
    </fieldset>

    <fieldset class="section">
      <legend>Tones &amp; Levels</legend>
      <div class="group">
        <label>Main Tone:</label>
        <select id="tone">
          <option value="click">Click</option>
          <option value="tick">Tick</option>
          <option value="bell">Bell</option>
          <option value="wood">Woodblock</option>
          <option value="kick">Kick</option>
          <option value="snare">Snare</option>
          <option value="hihat">Hihat</option>
        </select>
        <label>Main Volume:</label>
        <input type="range" id="volume" min="0" max="1" step="0.01" value="1">
      </div>
      <div class="group">
        <label>Accent Volume:</label>
        <input type="range" id="accentVolume" min="0" max="1" step="0.01" value="1">
      </div>
      <div class="group">
        <label>Subdivision Tone:</label>
        <select id="subdivisionTone">
          <option value="click">Click</option>
          <option value="tick">Tick</option>
          <option value="bell">Bell</option>
          <option value="wood">Woodblock</option>
          <option value="kick">Kick</option>
          <option value="snare">Snare</option>
          <option value="hihat">Hihat</option>
        </select>
        <label>Subdivision Volume:</label>
        <input type="range" id="subdivisionVolume" min="0" max="1" step="0.01" value="0.6">
      </div>
    </fieldset>

    <fieldset class="section">
      <legend>Tempo Changes</legend>
      <table id="tempoChangesTable">
        <thead>
          <tr><th>Start Measure</th><th>Type</th><th>New BPM</th><th>New Meter</th><th>Duration</th><th>Action</th></tr>
        </thead>
        <tbody></tbody>
      </table>
      <div class="group">
        <label>Start Measure:</label>
        <input type="number" id="changeStart" min="1" value="1">
        <label>Type:</label>
        <select id="changeType">
          <option value="sudden">Sudden</option>
          <option value="gradual">Gradual</option>
        </select>
        <label>New BPM:</label>
        <input type="number" id="changeBpm" min="1" value="100">
        <label>New Meter:</label>
        <select id="changeMeter">
          <option value=""> (same) </option>
          <option>2/4</option><option>3/4</option><option>4/4</option>
          <option>5/4</option><option>6/8</option><option>7/8</option>
          <option>9/8</option><option>11/8</option><option>13/8</option>
        </select>
        <label>Duration:</label>
        <input type="number" id="changeDuration" min="1" value="1">
        <button id="addChange">Add Change</button>
      </div>
    </fieldset>

    <fieldset class="section">
      <legend>Measure Loop</legend>
      <div class="group">
        <label for="playMeasures">Play Measures:</label>
        <input type="number" id="playMeasures" min="0" value="0">
        <label for="muteMeasures">Mute Measures:</label>
        <input type="number" id="muteMeasures" min="0" value="0">
      </div>
    </fieldset>

    <!-- New Polyrhythm Section -->
    <fieldset class="section">
      <legend>Polyrhythm</legend>
      <div class="group">
        <label for="polyCount">Crossbeats per measure:</label>
        <input type="number" id="polyCount" min="1" value="3">
      </div>
      <div class="group">
        <label for="polyTone">Poly Tone:</label>
        <select id="polyTone">
          <option value="click">Click</option>
          <option value="tick">Tick</option>
          <option value="bell">Bell</option>
          <option value="wood">Woodblock</option>
          <option value="kick">Kick</option>
          <option value="snare">Snare</option>
          <option value="hihat">Hihat</option>
        </select>
        <label for="polyVolume">Poly Volume:</label>
        <input type="range" id="polyVolume" min="0" max="1" step="0.01" value="1">
      </div>
      <div class="group">
        <label for="polyEnable">Enable:</label>
        <input type="checkbox" id="polyEnable">
      </div>
    </fieldset>

    <fieldset class="section">
      <legend>Presets</legend>
      <div class="group">
        <input type="text" id="presetName" placeholder="Preset name">
        <button id="savePreset">Save</button>
        <select id="presetList"><option value="">-- Load Preset --</option></select>
        <button id="loadPreset">Load</button>
        <button id="deletePreset">Delete</button>
      </div>
    </fieldset>
  </div>

  <canvas id="notationCanvas" width="420" height="100"></canvas>

  <script>
    document.addEventListener('DOMContentLoaded', () => {
      const DEBUG = true;

      /* ---------- Audio ---------- */
      let audioCtx, noiseBuf;
      function initAudio() {
        if (audioCtx) return;
        audioCtx = new(window.AudioContext || window.webkitAudioContext)();
        noiseBuf = audioCtx.createBuffer(1, audioCtx.sampleRate, audioCtx.sampleRate);
        const d = noiseBuf.getChannelData(0);
        for (let i = 0; i < d.length; i++) d[i] = Math.random() * 2 - 1;
      }

      /* ---------- UI Refs ---------- */
      const $ = id => document.getElementById(id);
      const bpmInput = $('bpm'),
            subdivisionSel = $('subdivision'),
            tsSel = $('timeSignature');
      const groupingSel = $('grouping'),
            accentCont = $('accentPattern');
      const toneSel = $('tone'),
            accentToneSel = $('accentTone'),
            subToneSel = $('subdivisionTone');
      const volCtrl = $('volume'),
            accentVolCtrl = $('accentVolume'),
            subVolCtrl = $('subdivisionVolume');
      const tapBtn = $('tap'),
            startBtn = $('start'),
            stopBtn = $('stop');
      const tableBody = document.querySelector('#tempoChangesTable tbody');
      const changeStart = $('changeStart'),
            changeType = $('changeType'),
            changeBpm = $('changeBpm'),
            changeMeter = $('changeMeter'),
            changeDur = $('changeDuration'),
            addChangeBtn = $('addChange');
      const playMeasuresInput = $('playMeasures'),
            muteMeasuresInput = $('muteMeasures');
      const saveBtn = $('savePreset'),
            loadBtn = $('loadPreset'),
            deleteBtn = $('deletePreset'),
            presetList = $('presetList'),
            presetName = $('presetName');
      const canvas = $('notationCanvas'),
            ctx = canvas.getContext('2d');
      // Polyrhythm refs
      const polyCountInput = $('polyCount');
      const polyToneSel = $('polyTone');
      const polyVolCtrl = $('polyVolume');
      const polyEnableChk = $('polyEnable');

      /* ---------- Playback State ---------- */
      let timerId, ticks = 0, mainBeats = 0;
      let ticksInMeasure = 0, measureCount = 1;
      let currentBpm = +bpmInput.value,
          currentMeter, currentSubdivision = +subdivisionSel.value;
      let accentBoxes = [], accentToneBoxes = [], taps = [], tempoChanges = [];
<<<<<<< HEAD
=======
      let polyAcc = 0;
>>>>>>> 06ef50ee

      // === Polyrhythm state ===
      let crossPositions = [];
      /* ---------- Grouping presets ---------- */
      const groupingOpts = {
        5: [[2,3],[3,2]],
        7: [[2,2,3],[2,3,2],[3,2,2]],
        11: [[3,3,3,2],[3,3,2,3],[3,2,3,3],[2,3,3,3]],
        13: [[3,3,3,2,2],[3,3,2,3,2],[3,2,3,3,2],[2,3,3,3,2]]
      };
      function updateGroupingOpts() {
        const prev = groupingSel.value;
        const num = parseInt(tsSel.value, 10);
        groupingSel.innerHTML = "<option value=''>—Manual—</option>";
        (groupingOpts[num] || []).forEach(g => {
          const opt = document.createElement('option');
          opt.value = g.join(',');
          opt.textContent = g.join(' + ');
          groupingSel.appendChild(opt);
        });
        if (prev && [...groupingSel.options].some(o => o.value === prev))
          groupingSel.value = prev;
      }
      function cloneToneSelect() {
        const sel = document.createElement('select');
        accentToneSel.querySelectorAll('option').forEach(o => {
          const opt = document.createElement('option');
          opt.value = o.value; opt.textContent = o.textContent;
          sel.appendChild(opt);
        });
        sel.value = accentToneSel.value;
        return sel;
      }
      function updateAccentPattern() {
        accentCont.innerHTML = ''; accentBoxes = []; accentToneBoxes = [];
        const beats = currentMeter;
        const checks = Array(beats).fill(false);
        if (groupingSel.value) {
          let idx = 0;
          groupingSel.value.split(',').map(Number)
            .forEach(n => { checks[idx] = true; idx += n; });
        } else checks[0] = true;
        checks.forEach((on, i) => {
          const cb = document.createElement('input'); cb.type = 'checkbox'; cb.checked = on;
          const toneSel = cloneToneSelect();
          const lbl = document.createElement('label');
          lbl.textContent = i+1;
          lbl.appendChild(cb);
          lbl.appendChild(toneSel);
          accentCont.appendChild(lbl);
          accentBoxes.push(cb); accentToneBoxes.push(toneSel);
        });
      }

      /* ---------- Tempo-change table ---------- */
      function renderTempoChanges() {
        tableBody.innerHTML = '';
        tempoChanges.forEach((r, i) => {
          const tr = document.createElement('tr');
          tr.innerHTML =
            `<td>${r.startMeasure}</td>` +
            `<td>${r.type}</td>` +
            `<td>${Math.round(r.newBpm)}</td>` +
            `<td>${r.newMeter || '—'}</td>` +
            `<td>${r.duration}</td>` +
            `<td><button class='remove-change' data-i='${i}'>✕</button></td>`;
          tableBody.appendChild(tr);
        });
        document.querySelectorAll('.remove-change').forEach(btn => {
          btn.onclick = () => { tempoChanges.splice(+btn.dataset.i, 1); renderTempoChanges(); };
        });
      }
      addChangeBtn.onclick = () => {
        const rule = {
          startMeasure: Math.max(1, parseInt(changeStart.value, 10)),
          type: changeType.value,
          newBpm: Math.max(1, parseInt(changeBpm.value, 10)),
          newMeter: changeMeter.value || null,
          duration: Math.max(1, parseInt(changeDur.value, 10)),
          _inProgress: false, _meterChanged: false, _applied: false
        };
        tempoChanges.push(rule);
        tempoChanges.sort((a, b) => a.startMeasure - b.startMeasure);
        renderTempoChanges();
        if (DEBUG) console.log('Added tempo change', rule);
      };

      /* ---------- Canvas drawing ---------- */
      function drawNotation(barTick) {
        ctx.clearRect(0, 0, canvas.width, canvas.height);
        const totalTicks = currentMeter * currentSubdivision;
        const spacing = canvas.width / totalTicks;
        for (let i = 0; i <= totalTicks; i++) {
          const x = i * spacing;
          if (i % currentSubdivision === 0) {
            ctx.strokeStyle = '#000'; ctx.lineWidth = 2;
            ctx.beginPath(); ctx.moveTo(x, 10); ctx.lineTo(x, canvas.height - 10); ctx.stroke();
          } else {
            ctx.strokeStyle = '#666'; ctx.lineWidth = 1;
            ctx.beginPath(); ctx.moveTo(x, canvas.height/2 - 10);
            ctx.lineTo(x, canvas.height/2 + 10); ctx.stroke();
          }
        }
        const px = barTick * (canvas.width / (currentMeter * currentSubdivision));
        ctx.strokeStyle = 'red'; ctx.lineWidth = 2;
        ctx.beginPath(); ctx.moveTo(px, 0); ctx.lineTo(px, canvas.height); ctx.stroke();
        // Polyrhythm visual markers (added)
        if (polyEnableChk.checked) {
          const num = parseInt(polyCountInput.value, 10);
          const measureTicks = currentMeter * currentSubdivision;
          crossPositions = [];
          for (let i = 0; i < num; i++) {
            crossPositions.push(Math.round((i * measureTicks) / num));
          }
          ctx.strokeStyle = 'blue'; ctx.lineWidth = 1;
          for (let i = 1; i < num; i++) {
            const x = (i * canvas.width) / num;
            ctx.beginPath(); ctx.moveTo(x, canvas.height * 0.25);
            ctx.lineTo(x, canvas.height * 0.75); ctx.stroke();
          }
        }
      }

      /* ---------- Sound helpers ---------- */
      function playWood(vol) {
        initAudio();
        const now = audioCtx.currentTime;
        const src = audioCtx.createBufferSource(); src.buffer = noiseBuf;
        const filt = audioCtx.createBiquadFilter(); filt.type = 'bandpass'; filt.frequency.value = 2000; filt.Q.value = 5;
        const gain = audioCtx.createGain();
        src.connect(filt); filt.connect(gain); gain.connect(audioCtx.destination);
        gain.gain.setValueAtTime(vol, now);
        gain.gain.exponentialRampToValueAtTime(0.0001, now + 0.05);
        src.start(now); src.stop(now + 0.05);
      }
      function playKick(vol) {
        const now = audioCtx.currentTime;
        const osc = audioCtx.createOscillator();
        osc.type = oscType(name);
        osc.frequency.value = oscFreq(name);
        const gain = audioCtx.createGain();
        osc.type = 'sine';
        osc.frequency.setValueAtTime(150, now);
        osc.frequency.exponentialRampToValueAtTime(50, now + 0.5);
        osc.connect(gain); gain.connect(audioCtx.destination);
        gain.gain.setValueAtTime(vol, now);
        gain.gain.exponentialRampToValueAtTime(0.0001, now + 0.5);
        osc.start(now); osc.stop(now + 0.5);
      }
      function playSnare(vol) {
        const now = audioCtx.currentTime;
        const noise = audioCtx.createBufferSource(); noise.buffer = noiseBuf;
        const band = audioCtx.createBiquadFilter(); band.type = 'bandpass'; band.frequency.value = 1000; band.Q.value = 0.7;
        const gain = audioCtx.createGain();
        noise.connect(band); band.connect(gain); gain.connect(audioCtx.destination);
        gain.gain.setValueAtTime(vol, now);
        gain.gain.exponentialRampToValueAtTime(0.0001, now + 0.2);
        noise.start(now); noise.stop(now + 0.2);
      }
      function playHiHat(vol) {
        const now = audioCtx.currentTime;
        const noise = audioCtx.createBufferSource(); noise.buffer = noiseBuf;
        const high = audioCtx.createBiquadFilter(); high.type = 'highpass'; high.frequency.value = 6000;
        const gain = audioCtx.createGain();
        noise.connect(high); high.connect(gain); gain.connect(audioCtx.destination);
        gain.gain.setValueAtTime(vol, now);
        gain.gain.exponentialRampToValueAtTime(0.0001, now + 0.05);
        noise.start(now); noise.stop(now + 0.05);
      }
      function oscType(name) { return name === 'click' ? 'square' : name === 'tick' ? 'sine' : 'triangle'; }
      function oscFreq(name) { return name === 'click' ? 1000 : name === 'tick' ? 600 : 1200; }
      function playTone(name, vol) {
        initAudio();
        if (name === 'wood')   return playWood(vol);
        if (name === 'kick')   return playKick(vol);
        if (name === 'snare')  return playSnare(vol);
        if (name === 'hihat')  return playHiHat(vol);
        const now = audioCtx.currentTime;
        const osc = audioCtx.createOscillator(), gain = audioCtx.createGain();
        if (name === 'click') {
          const filt = audioCtx.createBiquadFilter(); filt.type = 'highpass'; filt.frequency.value = 1500;
          osc.connect(filt); filt.connect(gain);
        } else osc.connect(gain);
        gain.connect(audioCtx.destination);
        osc.type = oscType(name); osc.frequency.setValueAtTime(oscFreq(name), now);
        gain.gain.setValueAtTime(0, now); gain.gain.linearRampToValueAtTime(vol, now + 0.001);
        gain.gain.exponentialRampToValueAtTime(0.0001, now + 0.03);
        osc.start(now); osc.stop(now + 0.03);
      }
      function schedulePolyBeats(barStartTime) {
        if (!polyEnableChk.checked) return;
        const count = parseInt(polyCountInput.value, 10);
        const barDuration = (60 / currentBpm) * currentMeter; // seconds per bar
        for (let i = 1; i < count; i++) {
          const when = barStartTime + (i / count) * barDuration;
          playToneAtTime(polyToneSel.value, +polyVolCtrl.value, when);
        }
      }
      function playToneAtTime(name, vol, when) {
        initAudio();
        const osc = audioCtx.createOscillator(), gain = audioCtx.createGain();
        if (name === 'click') {
          const filt = audioCtx.createBiquadFilter(); filt.type = 'highpass'; filt.frequency.value = 1500;
          osc.connect(filt); filt.connect(gain);
        } else osc.connect(gain);
        gain.connect(audioCtx.destination);
        osc.type = oscType(name); osc.frequency.setValueAtTime(oscFreq(name), when);
        gain.gain.setValueAtTime(0, when); gain.gain.linearRampToValueAtTime(vol, when + 0.001);
        gain.gain.exponentialRampToValueAtTime(0.0001, when + 0.03);
        osc.start(when); osc.stop(when + 0.03);
      }
      /* ---------- Scheduler ---------- */
      function doTick() {
        const sub = currentSubdivision;
        const isMain = (ticks % sub === 0);
        if (isMain) mainBeats++;
        const beatIdx = Math.floor(ticksInMeasure / sub);

        /* ----- measure loop ----- */
        const playM = +playMeasuresInput.value;
        const muteM = +muteMeasuresInput.value;
        let measureMuted = false;
        if (playM > 0 && muteM >= 0) {
          const cycleLen = playM + muteM;
          const idx = (measureCount - 1) % cycleLen;
          if (idx >= playM) measureMuted = true;
        }

        /* ----- tempo-changes ----- */
        tempoChanges.forEach(r => {
          /** Sudden **/
          if (r.type === 'sudden' && !r._applied && isMain && measureCount === r.startMeasure) {
            currentBpm = r.newBpm;
            if (r.newMeter) {
              currentMeter = parseInt(r.newMeter.split('/')[0], 10);
              tsSel.value = r.newMeter;
              updateGroupingOpts(); updateAccentPattern();
            }
            ticksInMeasure = 0;
            r._applied = true;
            if (DEBUG) console.log('Sudden change applied', { currentBpm, currentMeter });
          }
          /** Gradual **/
          if (r.type === 'gradual') {
            const totalBeats = r.duration * currentMeter;
            const startBeat = (r.startMeasure - 1) * currentMeter;
            if (mainBeats >= startBeat && mainBeats <= startBeat + totalBeats) {
              if (!r._inProgress) { r._inProgress = true; r._initialBpm = currentBpm; }
              const ratio = (mainBeats - startBeat) / totalBeats;
              currentBpm = r._initialBpm + ratio * (r.newBpm - r._initialBpm);
              if (r.newMeter && ratio >= 1 && !r._meterChanged) {
                currentMeter = parseInt(r.newMeter.split('/')[0], 10);
                tsSel.value = r.newMeter;
                updateGroupingOpts(); updateAccentPattern();
                r._meterChanged = true;
                ticksInMeasure = 0;
              }
            }
          }
        });

        /* ----- play sound ----- */
        if (!measureMuted) {
          const accent = accentBoxes[beatIdx]?.checked ?? false;
          const tone = accentToneBoxes[beatIdx]?.value || accentToneSel.value;
          if (!audioCtx) initAudio();
          if (isMain) {
            playTone(
              accent ? tone : toneSel.value,
              accent ? +accentVolCtrl.value : +volCtrl.value
            );
          } else {
            playTone(subToneSel.value, +subVolCtrl.value);
          }
        }

        // Polyrhythm
        if (polyEnableChk.checked) {
          for (const pos of crossPositions) {
            if (ticksInMeasure === pos) {
              playTone(polyToneSel.value, +polyVolCtrl.value);
            }
          }
        }

        /* ----- debug log ----- */
        if (DEBUG && isMain) {
          console.log(`Measure ${measureCount}, Beat ${beatIdx + 1}/${currentMeter}, muted=${measureMuted}`);
        }

        /* ----- update notation & counters ----- */
        drawNotation(ticksInMeasure);
        ticks++; ticksInMeasure++;

        // Reset on new measure
        if (ticksInMeasure >= currentMeter * currentSubdivision) {
          ticksInMeasure = 0;
          measureCount++;
          const now = audioCtx.currentTime;
          schedulePolyBeats(now); // ***** SCHEDULE FRACTIONAL-TIME POLY BEATS *****
        }
        const interval = (60 / currentBpm) * 1000 / currentSubdivision;
        timerId = setTimeout(doTick, interval);
      }

      function startMetronome() {
        // reset state
        ticks = mainBeats = 0;
        ticksInMeasure = 0; measureCount = 1;
        tempoChanges.forEach(r => { r._inProgress = r._meterChanged = r._applied = false; });
        currentBpm = +bpmInput.value; currentSubdivision = +subdivisionSel.value;
        currentMeter = parseInt(tsSel.value.split('/')[0], 10);
        updateGroupingOpts(); updateAccentPattern(); drawNotation(0);
        initAudio();
        schedulePolyBeats(audioCtx.currentTime);
        startBtn.disabled = true; stopBtn.disabled = false;
        doTick();
        if (DEBUG) console.log('Metronome started', { currentBpm, currentMeter, currentSubdivision });
      }
      function stopMetronome() {
        clearTimeout(timerId);
        startBtn.disabled = false; stopBtn.disabled = true;
      }

      /* ---------- Tap tempo ---------- */
      tapBtn.onclick = () => {
        taps.push(Date.now()); if (taps.length > 5) taps.shift();
        if (taps.length > 1) {
          const iv = taps.slice(1).map((t, i) => t - taps[i]);
          bpmInput.value = Math.round(60000 / (iv.reduce((a, b) => a + b) / iv.length));
        }
      };

      /* ---------- Presets ---------- */
      function loadPresets() {
        const store = JSON.parse(localStorage.getItem('metronomePresets') || '{}');
        presetList.innerHTML = "<option value=''>-- Load Preset --</option>";
        Object.keys(store).forEach(n => presetList.appendChild(new Option(n, n)));
      }
      saveBtn.onclick = () => {
        const name = presetName.value.trim(); if (!name) return alert('Enter a name');
        const store = JSON.parse(localStorage.getItem('metronomePresets') || '{}');
        store[name] = {
          bpm: bpmInput.value,
          subdivision: subdivisionSel.value,
          timeSignature: tsSel.value,
          grouping: groupingSel.value,
          tone: toneSel.value,
          volume: volCtrl.value,
          accentTone: accentToneSel.value,
          accentVolume: accentVolCtrl.value,
          subdivisionTone: subToneSel.value,
          subdivisionVolume: subVolCtrl.value,
          tempoChanges,
          playMeasures: +playMeasuresInput.value,
          muteMeasures: +muteMeasuresInput.value,
          // polyrhythm
          polyCount: +polyCountInput.value,
          polyTone: polyToneSel.value,
          polyVolume: +polyVolCtrl.value,
          polyEnable: polyEnableChk.checked
        };
        localStorage.setItem('metronomePresets', JSON.stringify(store));
        loadPresets();
        presetName.value = '';
      };
      loadBtn.onclick = () => {
        const name = presetList.value; if (!name) return;
        const p = JSON.parse(localStorage.getItem('metronomePresets'))[name];
        bpmInput.value = p.bpm; subdivisionSel.value = p.subdivision; tsSel.value = p.timeSignature;
        groupingSel.value = p.grouping; toneSel.value = p.tone; volCtrl.value = p.volume;
        accentToneSel.value = p.accentTone; accentVolCtrl.value = p.accentVolume;
        subToneSel.value = p.subdivisionTone; subVolCtrl.value = p.subdivisionVolume;
        tempoChanges = p.tempoChanges || [];
        playMeasuresInput.value = p.playMeasures || 0;
        muteMeasuresInput.value = p.muteMeasures || 0;
        updateGroupingOpts(); updateAccentPattern(); renderTempoChanges();
        // polyrhythm load
        polyCountInput.value = p.polyCount || 3;
        polyToneSel.value = p.polyTone || 'click';
        polyVolCtrl.value = p.polyVolume != null ? p.polyVolume : 1;
        polyEnableChk.checked = !!p.polyEnable;
      };
      deleteBtn.onclick = () => {
        const name = presetList.value; if (!name) return;
        const store = JSON.parse(localStorage.getItem('metronomePresets') || '{}');
        delete store[name];
        localStorage.setItem('metronomePresets', JSON.stringify(store));
        loadPresets();
      };

      /* ---------- Event hooks ---------- */
      startBtn.onclick = startMetronome;
      stopBtn.onclick = stopMetronome;
      tsSel.onchange = () => {
        currentMeter = parseInt(tsSel.value.split('/')[0], 10);
        updateGroupingOpts(); updateAccentPattern(); drawNotation(0);
      };
      subdivisionSel.onchange = () => {
        currentSubdivision = +subdivisionSel.value; drawNotation(0);
      };
      groupingSel.onchange = updateAccentPattern;

      /* ---------- Init ---------- */
      initAudio();
      loadPresets();
      tsSel.dispatchEvent(new Event('change'));
    });
  </script>
</body>
</html><|MERGE_RESOLUTION|>--- conflicted
+++ resolved
@@ -284,10 +284,7 @@
       let currentBpm = +bpmInput.value,
           currentMeter, currentSubdivision = +subdivisionSel.value;
       let accentBoxes = [], accentToneBoxes = [], taps = [], tempoChanges = [];
-<<<<<<< HEAD
-=======
       let polyAcc = 0;
->>>>>>> 06ef50ee
 
       // === Polyrhythm state ===
       let crossPositions = [];
